{
	"name": "vscode-lldb",
	"displayName": "CodeLLDB",
	"version": "@VERSION@",
	"publisher": "vadimcn",
	"description": "A native debugger powered by LLDB.  Debug C++, Rust and other compiled languages.",
	"license": "MIT",
	"author": {
		"name": "vadimcn"
	},
	"icon": "images/lldb.png",
	"categories": [
		"Debuggers"
	],
	"keywords": [
		"C++",
		"Rust",
		"Reverse",
		"Embedded",
		"Debugger"
	],
	"private": true,
	"repository": {
		"type": "git",
		"url": "https://github.com/vadimcn/vscode-lldb.git"
	},
	"bugs": {
		"url": "https://github.com/vadimcn/vscode-lldb/issues"
	},
	"qna": "https://github.com/vadimcn/vscode-lldb/discussions",
	"engines": {
		"vscode": "^1.31.0"
	},
	"dependencies": {
		"string-argv": "^0.3.1",
		"yaml": "^1.10.0",
		"yauzl": "^2.10.0"
	},
	"devDependencies": {
		"@types/vscode": "^1.31.0",
		"@types/node": "^10.17.60",
		"@types/mocha": "^8.2.2",
		"@types/yauzl": "^2.9.2",
		"@vscode/debugprotocol": "^1.53.0",
		"@vscode/debugadapter-testsupport": "^1.51.0",
		"typescript": "^4.2.4",
		"mocha": "^8.4.0",
		"source-map-support": "^0.5.12",
		"vsce": "^1.88.0",
		"webpack": "^5.37.1",
		"webpack-cli": "^4.7.0",
		"ts-loader": "^8.0.0"
	},
	"scripts": {
		"vsce": "vsce",
		"mocha": "mocha",
		"tsc": "tsc",
		"webpack": "webpack"
	},
	"main": "extension.js",
	"activationEvents": [
		"onDebug",
		"onUri",
		"onStartupFinished"
	],
	"contributes": {
		"commands": [
			{
				"category": "LLDB",
				"title": "Display Format ...",
				"command": "lldb.displayFormat"
			},
			{
				"category": "LLDB",
				"title": "Show Disassembly ...",
				"command": "lldb.showDisassembly"
			},
			{
				"category": "LLDB",
				"title": "Toggle Disassembly",
				"command": "lldb.toggleDisassembly"
			},
			{
				"category": "LLDB",
				"title": "Toggle Pointee Summaries",
				"command": "lldb.toggleDerefPointers"
			},
			{
				"category": "LLDB",
				"title": "Toggle Debug Console Mode",
				"command": "lldb.toggleConsoleMode"
			},
			{
				"category": "LLDB",
				"title": "Run Diagnostics",
				"command": "lldb.diagnose"
			},
			{
				"category": "LLDB",
				"title": "Generate Launch Configurations from Cargo.toml",
				"command": "lldb.getCargoLaunchConfigs"
			},
			{
				"category": "LLDB",
				"title": "Display Options...",
				"command": "lldb.changeDisplaySettings"
			},
			{
				"category": "LLDB",
				"title": "Copy Value",
				"command": "lldb.modules.copyValue"
			},
			{
				"category": "LLDB",
				"title": "Use Alternate Backend...",
				"command": "lldb.alternateBackend"
			},
			{
				"category": "LLDB",
				"title": "Attach to Process...",
				"command": "lldb.attach"
			},
			{
				"category": "LLDB",
				"title": "Command Prompt",
				"command": "lldb.commandPrompt"
			},
			{
				"category": "LLDB",
				"title": "Search Symbols...",
				"command": "lldb.symbols",
				"enablement": "debugType == 'lldb'"
			},
			{
				"category": "LLDB",
				"title": "Show Memory...",
				"command": "lldb.showMemory"
			}
		],
		"languages": [
			{
				"id": "lldb.disassembly",
				"aliases": [
					"Disassembly"
				],
				"extensions": [
					".disasm"
				]
			}
		],
		"grammars": [
			{
				"language": "lldb.disassembly",
				"scopeName": "source.disassembly",
				"path": "./syntaxes/disassembly.json"
			}
		],
		"views": {
			"debug": [
				{
					"id": "loadedModules",
					"name": "Modules",
					"when": "debugType == 'lldb'"
				}
			]
		},
		"menus": {
			"commandPalette": [
				{
					"command": "lldb.modules.copyValue",
					"when": "viewItem == lldb.moduleProperty"
				}
			],
			"view/item/context": [
				{
					"command": "lldb.modules.copyValue",
					"when": "viewItem == lldb.moduleProperty"
				}
			]
		},
		"configuration": [
			{
				"title": "Launch configuration defaults",
				"properties": {
					"lldb.launch.initCommands": {
						"markdownDescription": "Commands executed *before* initCommands in individual launch configurations.",
						"type": "array",
						"items": {
							"type": "string"
						},
						"default": [],
						"order": 1,
						"scope": "resource"
					},
<<<<<<< HEAD
					"default": {},
					"scope": "resource"
				},
				"lldb.overrideCargo": {
					"markdownDescription": "Which cargo binary to use.",
					"type": "string",
					"default": "cargo",
					"scope": "resource"
				},
				"lldb.verboseLogging": {
					"description": "Turns on verbose logging.",
					"type": "boolean",
					"default": false,
					"scope": "resource"
				},
				"lldb.reproducer": {
					"markdownDescription": "Enable capture of a [reproducer](https://lldb.llvm.org/design/reproducers.html).\nMay also contain a path of the directory to save the reproducer in.",
					"type": [
						"boolean",
						"string"
					],
					"default": false,
					"scope": "resource"
				},
				"lldb.suppressMissingSourceFiles": {
					"description": "Suppress VSCode's missing source file errors (requires probing for existence of the source file).",
					"type": "boolean",
					"default": true,
					"scope": "resource"
				},
				"lldb.evaluationTimeout": {
					"description": "Timeout for expression evaluation, in seconds.",
					"type": "number",
					"default": 5,
					"scope": "resource"
				},
				"lldb.displayFormat": {
					"description": "Default format for displayed variable values.",
					"type": "string",
					"enum": [
						"auto",
						"hex",
						"decimal",
						"binary"
					],
					"default": "auto",
					"scope": "resource"
				},
				"lldb.showDisassembly": {
					"description": "When to show disassembly.",
					"type": "string",
					"enum": [
						"auto",
						"never",
						"always"
					],
					"default": "auto",
					"enumDescriptions": [
						"Only when source is not available.",
						"Never show.",
						"Always show, even if source is available."
					],
					"scope": "resource"
				},
				"lldb.dereferencePointers": {
					"description": "Whether to show the numeric value of pointers, or a summary of the pointee.",
					"type": "boolean",
					"default": true,
					"scope": "resource"
				},
				"lldb.consoleMode": {
					"description": "Controls whether the debug console input is by default treated as debugger commands or as expressions to evaluate.",
					"type": "string",
					"enum": [
						"commands",
						"evaluate"
					],
					"default": "commands",
					"enumDescriptions": [
						"Treat debug console input as debugger commands.  In order to evaluate an expression, prefix it with '?' (question mark).",
						"Treat debug console input as expressions.  In order to execute a debugger command, prefix it with '`' (backtick)."
					],
					"scope": "resource"
				},
				"lldb.terminalPromptClear": {
					"description": "A sequence of strings sent to the terminal in order to clear its command prompt.",
					"type": [
						"array",
						"null"
					],
					"items": {
						"type": "string"
					},
					"default": null,
					"scope": "resource"
				},
				"lldb.evaluateForHovers": {
					"description": "Enable value preview when cursor is hovering over a variable.",
					"type": "boolean",
					"default": true,
					"scope": "resource"
				},
				"lldb.commandCompletions": {
					"description": "Enable command completions in debug console.",
					"type": "boolean",
					"default": true,
					"scope": "resource"
				},
				"lldb.launch.initCommands": {
					"description": "Commands executed *before* initCommands in individual launch configurations.",
					"type": "array",
					"default": [],
					"scope": "resource"
				},
				"lldb.launch.preRunCommands": {
					"description": "Commands executed *before* preRunCommands in individual launch configurations.",
					"type": "array",
					"default": [],
					"scope": "resource"
				},
				"lldb.launch.postRunCommands": {
					"description": "Commands executed *before* postRunCommands in individual launch configurations.",
					"type": "array",
					"default": [],
					"scope": "resource"
				},
				"lldb.launch.exitCommands": {
					"description": "Commands executed *after* exitCommands in individual launch configurations.",
					"type": "array",
					"default": [],
					"scope": "resource"
				},
				"lldb.launch.env": {
					"description": "Additional environment variables merged with 'env' individual launch configurations.",
					"type": "object",
					"patternProperties": {
						".*": {
=======
					"lldb.launch.preRunCommands": {
						"markdownDescription": "Commands executed *before* preRunCommands in individual launch configurations.",
						"type": "array",
						"items": {
>>>>>>> 54d4fbb2
							"type": "string"
						},
						"default": [],
						"order": 2,
						"scope": "resource"
					},
					"lldb.launch.postRunCommands": {
						"markdownDescription": "Commands executed *before* postRunCommands in individual launch configurations.",
						"type": "array",
						"items": {
							"type": "string"
						},
						"default": [],
						"order": 3,
						"scope": "resource"
					},
					"lldb.launch.exitCommands": {
						"markdownDescription": "Commands executed *after* exitCommands in individual launch configurations.",
						"type": "array",
						"items": {
							"type": "string"
						},
						"default": [],
						"order": 4,
						"scope": "resource"
					},
					"lldb.launch.env": {
						"description": "Additional environment variables merged with 'env' individual launch configurations.",
						"type": "object",
						"patternProperties": {
							".*": {
								"type": "string"
							}
						},
						"default": {},
						"order": 10,
						"scope": "resource"
					},
					"lldb.launch.cwd": {
						"description": "Default program working directory.",
						"type": "string",
						"default": "${workspaceFolder}",
						"order": 10,
						"scope": "resource"
					},
					"lldb.launch.terminal": {
						"description": "Default terminal type.",
						"type": "string",
						"enum": [
							"integrated",
							"external",
							"console"
						],
						"enumDescriptions": [
							"Use integrated terminal in VSCode.",
							"Use external terminal window.",
							"Use VScode Debug Console for stdout and stderr. Stdin will be unavailable."
						],
						"default": "console",
						"order": 10,
						"scope": "resource"
					},
					"lldb.launch.stdio": {
						"description": "Default destination for stdio streams: null = send to debugger console or a terminal, \"<path>\" = attach to a file/tty/fifo.",
						"type": [
							"null",
							"string",
							"array",
							"object"
						],
						"default": null,
						"order": 10,
						"scope": "resource"
					},
					"lldb.launch.expressions": {
						"description": "The default evaluator type used for expressions.",
						"type": "string",
						"enum": [
							"simple",
							"python",
							"native"
						],
						"default": "simple",
						"order": 10
					},
					"lldb.launch.sourceMap": {
						"description": "Additional entries that will be merged with 'sourceMap's of individual launch configurations.",
						"type": "object",
						"patternProperties": {
							".*": {
								"type": "string"
							}
						},
						"default": {},
						"order": 10,
						"scope": "resource"
					},
					"lldb.launch.relativePathBase": {
						"description": "Default base directory used for resolution of relative source paths.  Defaults to \"${workspaceFolder}\".",
						"type": "string",
						"order": 10
					},
					"lldb.launch.sourceLanguages": {
						"description": "A list of source languages to enable language-specific features for.",
						"type": "array",
						"default": [
							"cpp",
							"rust"
						],
						"order": 100
					},
					"lldb.launch.debugServer": {
						"description": "Debug server port.",
						"type": "number",
						"default": 4711,
						"order": 100
					}
				}
			},
			{
				"title": "CodeLLDB",
				"properties": {
					"lldb.suppressMissingSourceFiles": {
						"description": "Suppress VSCode's missing source file errors (requires probing for existence of the source file).",
						"type": "boolean",
						"default": true,
						"scope": "resource"
					},
					"lldb.evaluationTimeout": {
						"description": "Timeout for expression evaluation, in seconds.",
						"type": "number",
						"default": 5,
						"scope": "resource"
					},
					"lldb.displayFormat": {
						"description": "Default format for displayed variable values.",
						"type": "string",
						"enum": [
							"auto",
							"hex",
							"decimal",
							"binary"
						],
						"default": "auto",
						"scope": "resource"
					},
					"lldb.showDisassembly": {
						"description": "When to show disassembly.",
						"type": "string",
						"enum": [
							"auto",
							"never",
							"always"
						],
						"default": "auto",
						"enumDescriptions": [
							"Only when source is not available.",
							"Never show.",
							"Always show, even if source is available."
						],
						"scope": "resource"
					},
					"lldb.dereferencePointers": {
						"description": "Whether to show the numeric value of pointers, or a summary of the pointee.",
						"type": "boolean",
						"default": true,
						"scope": "resource"
					},
					"lldb.consoleMode": {
						"description": "Controls whether the debug console input is by default treated as debugger commands or as expressions to evaluate.",
						"type": "string",
						"enum": [
							"commands",
							"evaluate"
						],
						"default": "commands",
						"enumDescriptions": [
							"Treat debug console input as debugger commands.  In order to evaluate an expression, prefix it with '?' (question mark).",
							"Treat debug console input as expressions.  In order to execute a debugger command, prefix it with '`' (backtick)."
						],
						"scope": "resource"
					},
					"lldb.dbgconfig": {
						"description": "Common used-defined settings that can be inserted into launch configurations using ${dbgconfig:name} syntax.",
						"type": "object",
						"patternProperties": {
							".*": {
								"type": [
									"string",
									"number",
									"array",
									"boolean",
									"null"
								]
							}
						},
						"default": {},
						"scope": "resource"
					}
				}
			},
			{
				"title": "Advanced",
				"properties": {
					"lldb.library": {
						"markdownDescription": "Which LLDB library to use.\n\nThis can be either a file path (recommended) or a directory, in which case platform-specific heuristics will be used to locate the actual library file.",
						"type": "string",
						"scope": "resource"
					},
					"lldb.adapterEnv": {
						"description": "Extra environment variables for the debug adapter.",
						"type": "object",
						"patternProperties": {
							".*": {
								"type": "string"
							}
						},
						"default": {},
						"scope": "resource"
					},
					"lldb.verboseLogging": {
						"description": "Turns on verbose logging.",
						"type": "boolean",
						"default": false,
						"scope": "resource"
					},
					"lldb.reproducer": {
						"markdownDescription": "Enable capture of a [reproducer](https://lldb.llvm.org/design/reproducers.html).\nMay also contain a path of the directory to save the reproducer in.",
						"type": [
							"boolean",
							"string"
						],
						"default": false,
						"scope": "resource"
					},
					"lldb.terminalPromptClear": {
						"description": "A sequence of strings sent to the terminal in order to clear its command prompt.",
						"type": "array",
						"items": {
							"type": "string"
						},
						"default": null,
						"scope": "resource"
					},
					"lldb.evaluateForHovers": {
						"description": "Enable value preview when cursor is hovering over a variable.",
						"type": "boolean",
						"default": true,
						"scope": "resource"
					},
					"lldb.commandCompletions": {
						"description": "Enable command completions in debug console.",
						"type": "boolean",
						"default": true,
						"scope": "resource"
					},
					"lldb.rpcServer": {
						"description": "Start an RPC server that will accept debug configuration requests.",
						"type": [
							"object",
							"null"
						],
						"default": null,
						"scope": "window"
					}
				}
			}
		],
		"breakpoints": [
			{
				"language": "ada"
			},
			{
				"language": "arm"
			},
			{
				"language": "asm"
			},
			{
				"language": "c"
			},
			{
				"language": "cpp"
			},
			{
				"language": "crystal"
			},
			{
				"language": "d"
			},
			{
				"language": "fortran"
			},
			{
				"language": "fortran-modern"
			},
			{
				"language": "haskell"
			},
			{
				"language": "java"
			},
			{
				"language": "julia"
			},
			{
				"language": "kotlin"
			},
			{
				"language": "lldb.disassembly"
			},
			{
				"language": "nim"
			},
			{
				"language": "objective-c"
			},
			{
				"language": "objective-cpp"
			},
			{
				"language": "objectpascal"
			},
			{
				"language": "ocaml"
			},
			{
				"language": "odin"
			},
			{
				"language": "opencl"
			},
			{
				"language": "pascal"
			},
			{
				"language": "rust"
			},
			{
				"language": "swift"
			},
			{
				"language": "zig"
			}
		],
		"debuggers": [
			{
				"type": "lldb",
				"label": "LLDB",
				"languages": [
					"ada",
					"arm",
					"asm",
					"c",
					"cpp",
					"crystal",
					"fortran-modern",
					"fortran",
					"nim",
					"objective-c",
					"objective-cpp",
					"objectpascal",
					"odin",
					"pascal",
					"rust"
				],
				"variables": {
					"pickProcess": "lldb.pickProcess",
					"pickMyProcess": "lldb.pickMyProcess"
				},
				"configurationAttributes": {
					"launch": {
						"properties": {
							"program": {
								"description": "Path to the program to debug.",
								"type": "string"
							},
							"cargo": {
								"description": "Cargo invocation parameters.",
								"type": "object",
								"properties": {
									"args": {
										"description": "Cargo command line arguments.",
										"type": "array",
										"default": [
											"test",
											"--no-run"
										]
									},
									"env": {
										"description": "Additional environment variables passed to cargo.",
										"type": "object",
										"patternProperties": {
											".*": {
												"type": "string"
											}
										},
										"default": {}
									},
									"filter": {
										"description": "Filter applied to compilation artifacts.",
										"type": "object",
										"properties": {
											"name": {
												"type": "string"
											},
											"kind": {
												"type": "string"
											}
										}
									}
								},
								"required": [
									"args"
								]
							},
							"args": {
								"description": "Program arguments.",
								"type": [
									"array",
									"string"
								],
								"default": []
							},
							"cwd": {
								"description": "Program working directory.",
								"type": "string",
								"default": "${workspaceFolder}"
							},
							"env": {
								"description": "Additional environment variables.",
								"type": "object",
								"patternProperties": {
									".*": {
										"type": "string"
									}
								},
								"default": {}
							},
							"stdio": {
								"description": "Destination for stdio streams: null = send to debugger console or a terminal, \"<path>\" = attach to a file/tty/fifo.",
								"type": [
									"null",
									"string",
									"array",
									"object"
								],
								"default": null
							},
							"terminal": {
								"description": "Terminal type to use.",
								"type": "string",
								"enum": [
									"integrated",
									"external",
									"console"
								],
								"enumDescriptions": [
									"Use integrated terminal in VSCode.",
									"Use external terminal window.",
									"Use VScode Debug Console for stdout and stderr. Stdin will be unavailable."
								],
								"default": "integrated"
							},
							"console": {
								"description": "Terminal type to use. (This setting is a compatibility alias of 'terminal'.)",
								"type": "string",
								"enum": [
									"integratedTerminal",
									"externalTerminal",
									"internalConsole"
								],
								"enumDescriptions": [
									"Use integrated terminal in VSCode.",
									"Use external terminal window.",
									"Use VScode Debug Console for stdout and stderr. Stdin will be unavailable."
								]
							},
							"stopOnEntry": {
								"description": "Automatically stop debuggee after launch.",
								"type": "boolean",
								"default": true
							},
							"initCommands": {
								"description": "Initialization commands executed upon debugger startup.",
								"type": "array",
								"items": {
									"type": "string"
								},
								"default": []
							},
							"preRunCommands": {
								"description": "Commands executed just before the program is launched.",
								"type": "array",
								"items": {
									"type": "string"
								},
								"default": []
							},
							"postRunCommands": {
								"description": "Commands executed just after the program has been launched.",
								"type": "array",
								"items": {
									"type": "string"
								},
								"default": []
							},
							"exitCommands": {
								"description": "Commands executed at the end of debugging session.",
								"type": "array",
								"items": {
									"type": "string"
								},
								"default": []
							},
							"expressions": {
								"description": "The default evaluator type used for expressions.",
								"type": "string",
								"enum": [
									"simple",
									"python",
									"native"
								]
							},
							"sourceMap": {
								"description": "Source path remapping between the build machine and the local machine.  Each item is a pair of remote and local path prefixes.",
								"type": "object",
								"patternProperties": {
									".*": {
										"type": [
											"string",
											"null"
										]
									}
								},
								"default": {}
							},
							"relativePathBase": {
								"description": "Base directory used for resolution of relative source paths.  Defaults to \"${workspaceFolder}\".",
								"type": "string"
							},
							"sourceLanguages": {
								"description": "A list of source languages to enable language-specific features for.",
								"type": "array",
								"default": []
							},
							"reverseDebugging": {
								"description": "Enable reverse debugging (Requires reverse execution support in the debug server, see User's Manual for details).",
								"type": "boolean",
								"default": false
							}
						},
						"oneOf": [
							{
								"required": [
									"program"
								]
							},
							{
								"required": [
									"cargo"
								]
							}
						]
					},
					"attach": {
						"properties": {
							"program": {
								"description": "Path to the program to attach to.",
								"type": "string"
							},
							"pid": {
								"description": "Process id to attach to.",
								"type": [
									"number",
									"string"
								],
								"default": "${command:pickMyProcess}"
							},
							"stopOnEntry": {
								"description": "Automatically stop debuggee after attach.",
								"type": "boolean",
								"default": true
							},
							"waitFor": {
								"description": "Wait for the process to launch (MacOS only).",
								"type": "boolean",
								"default": true
							},
							"initCommands": {
								"description": "Initialization commands executed upon debugger startup.",
								"type": "array",
								"items": {
									"type": "string"
								},
								"default": []
							},
							"preRunCommands": {
								"description": "Commands executed just before the program is attached to.",
								"type": "array",
								"items": {
									"type": "string"
								},
								"default": []
							},
							"postRunCommands": {
								"description": "Commands executed just after the program has been attached to.",
								"type": "array",
								"items": {
									"type": "string"
								},
								"default": []
							},
							"exitCommands": {
								"description": "Commands executed at the end of debugging session.",
								"type": "array",
								"items": {
									"type": "string"
								},
								"default": []
							},
							"expressions": {
								"description": "The default evaluator type used for expressions.",
								"type": "string",
								"enum": [
									"simple",
									"python",
									"native"
								]
							},
							"sourceMap": {
								"description": "Source path remapping between the build machine and the local machine.  Each item is a pair of remote and local path prefixes.",
								"type": "object",
								"patternProperties": {
									".*": {
										"type": [
											"string",
											"null"
										]
									}
								},
								"default": {}
							},
							"sourceLanguages": {
								"description": "A list of source languages to enable language-specific features for.",
								"type": "array",
								"default": []
							},
							"reverseDebugging": {
								"description": "Enable reverse debugging (Requires reverse execution support in the debug server, see User's Manual for details).",
								"type": "boolean",
								"default": false
							}
						}
					},
					"custom": {
						"properties": {
							"initCommands": {
								"description": "Initialization commands executed upon debugger startup.",
								"type": "array",
								"items": {
									"type": "string"
								},
								"default": []
							},
							"targetCreateCommands": {
								"description": "Commands that create a debug target.",
								"type": "array",
								"items": {
									"type": "string"
								},
								"default": []
							},
							"processCreateCommands": {
								"description": "Commands that create debuggee process.",
								"type": "array",
								"items": {
									"type": "string"
								},
								"default": []
							},
							"exitCommands": {
								"description": "Commands executed at the end of debugging session.",
								"type": "array",
								"items": {
									"type": "string"
								},
								"default": []
							},
							"expressions": {
								"description": "The default evaluator type used for expressions.",
								"type": "string",
								"enum": [
									"simple",
									"python",
									"native"
								]
							},
							"sourceMap": {
								"description": "Source path remapping between the build machine and the local machine.  Each item is a pair of remote and local path prefixes.",
								"type": "object",
								"patternProperties": {
									".*": {
										"type": [
											"string",
											"null"
										]
									}
								},
								"default": {}
							},
							"relativePathBase": {
								"description": "Base directory used for resolution of relative source paths.  Defaults to \"${workspaceFolder}\".",
								"type": "string"
							},
							"sourceLanguages": {
								"description": "A list of source languages to enable language-specific features for.",
								"type": "array",
								"default": []
							},
							"reverseDebugging": {
								"description": "Enable reverse debugging (Requires reverse execution support in the debug server, see User's Manual for details).",
								"type": "boolean",
								"default": false
							},
							"cargo": {
								"type": "object"
							}
						}
					}
				},
				"configurationSnippets": [
					{
						"label": "CodeLLDB: Launch",
						"body": {
							"type": "lldb",
							"request": "launch",
							"name": "${2:Launch}",
							"program": "^\"\\${workspaceFolder}/${1:<your program>}\"",
							"args": [],
							"cwd": "^\"\\${workspaceFolder}\""
						}
					},
					{
						"label": "CodeLLDB: Attach by PID",
						"body": {
							"type": "lldb",
							"request": "attach",
							"name": "${2:Attach}",
							"pid": "^\"\\${command:pickMyProcess}\" // use \\${command:pickProcess} to pick other users' processes"
						}
					},
					{
						"label": "CodeLLDB: Attach by Name",
						"body": {
							"type": "lldb",
							"request": "attach",
							"name": "${2:Attach}",
							"program": "^\"\\${workspaceFolder}/${1:<your program>}\""
						}
					},
					{
						"label": "CodeLLDB: Custom Launch",
						"body": {
							"type": "lldb",
							"request": "custom",
							"name": "${2:Custom launch}",
							"targetCreateCommands": [
								"^\"target create \\${workspaceFolder}/${1:<your program>}\""
							],
							"processCreateCommands": [
								"settings set target.run-args ${3:value1 value2 value3}",
								"process launch"
							]
						}
					},
					{
						"label": "CodeLLDB: Debug Cargo Output",
						"body": {
							"type": "lldb",
							"request": "launch",
							"name": "${2:Cargo launch}",
							"cargo": {
								"args": [
									"build",
									"${1:--lib}"
								]
							},
							"program": "^\"\\${cargo:program}\"",
							"args": []
						}
					},
					{
						"label": "CodeLLDB: Debug Cargo Tests",
						"body": {
							"type": "lldb",
							"request": "launch",
							"name": "${2:Cargo test}",
							"cargo": {
								"args": [
									"test",
									"--no-run",
									"${1:--lib}"
								]
							},
							"program": "^\"\\${cargo:program}\"",
							"args": []
						}
					}
				]
			}
		]
	},
	"config": {
		"platformPackages": {
			"url": "@PLATFORM_PACKAGE_URL@",
			"platforms": {
				"x64-linux": "codelldb-x86_64-linux.vsix",
				"arm64-linux": "codelldb-aarch64-linux.vsix",
				"arm-linux": "codelldb-arm-linux.vsix",
				"x64-darwin": "codelldb-x86_64-darwin.vsix",
				"arm64-darwin": "codelldb-aarch64-darwin.vsix",
				"x64-win32": "codelldb-x86_64-windows.vsix",
				"ia32-win32": "codelldb-x86_64-windows.vsix"
			}
		}
	}
}<|MERGE_RESOLUTION|>--- conflicted
+++ resolved
@@ -192,150 +192,10 @@
 						"order": 1,
 						"scope": "resource"
 					},
-<<<<<<< HEAD
-					"default": {},
-					"scope": "resource"
-				},
-				"lldb.overrideCargo": {
-					"markdownDescription": "Which cargo binary to use.",
-					"type": "string",
-					"default": "cargo",
-					"scope": "resource"
-				},
-				"lldb.verboseLogging": {
-					"description": "Turns on verbose logging.",
-					"type": "boolean",
-					"default": false,
-					"scope": "resource"
-				},
-				"lldb.reproducer": {
-					"markdownDescription": "Enable capture of a [reproducer](https://lldb.llvm.org/design/reproducers.html).\nMay also contain a path of the directory to save the reproducer in.",
-					"type": [
-						"boolean",
-						"string"
-					],
-					"default": false,
-					"scope": "resource"
-				},
-				"lldb.suppressMissingSourceFiles": {
-					"description": "Suppress VSCode's missing source file errors (requires probing for existence of the source file).",
-					"type": "boolean",
-					"default": true,
-					"scope": "resource"
-				},
-				"lldb.evaluationTimeout": {
-					"description": "Timeout for expression evaluation, in seconds.",
-					"type": "number",
-					"default": 5,
-					"scope": "resource"
-				},
-				"lldb.displayFormat": {
-					"description": "Default format for displayed variable values.",
-					"type": "string",
-					"enum": [
-						"auto",
-						"hex",
-						"decimal",
-						"binary"
-					],
-					"default": "auto",
-					"scope": "resource"
-				},
-				"lldb.showDisassembly": {
-					"description": "When to show disassembly.",
-					"type": "string",
-					"enum": [
-						"auto",
-						"never",
-						"always"
-					],
-					"default": "auto",
-					"enumDescriptions": [
-						"Only when source is not available.",
-						"Never show.",
-						"Always show, even if source is available."
-					],
-					"scope": "resource"
-				},
-				"lldb.dereferencePointers": {
-					"description": "Whether to show the numeric value of pointers, or a summary of the pointee.",
-					"type": "boolean",
-					"default": true,
-					"scope": "resource"
-				},
-				"lldb.consoleMode": {
-					"description": "Controls whether the debug console input is by default treated as debugger commands or as expressions to evaluate.",
-					"type": "string",
-					"enum": [
-						"commands",
-						"evaluate"
-					],
-					"default": "commands",
-					"enumDescriptions": [
-						"Treat debug console input as debugger commands.  In order to evaluate an expression, prefix it with '?' (question mark).",
-						"Treat debug console input as expressions.  In order to execute a debugger command, prefix it with '`' (backtick)."
-					],
-					"scope": "resource"
-				},
-				"lldb.terminalPromptClear": {
-					"description": "A sequence of strings sent to the terminal in order to clear its command prompt.",
-					"type": [
-						"array",
-						"null"
-					],
-					"items": {
-						"type": "string"
-					},
-					"default": null,
-					"scope": "resource"
-				},
-				"lldb.evaluateForHovers": {
-					"description": "Enable value preview when cursor is hovering over a variable.",
-					"type": "boolean",
-					"default": true,
-					"scope": "resource"
-				},
-				"lldb.commandCompletions": {
-					"description": "Enable command completions in debug console.",
-					"type": "boolean",
-					"default": true,
-					"scope": "resource"
-				},
-				"lldb.launch.initCommands": {
-					"description": "Commands executed *before* initCommands in individual launch configurations.",
-					"type": "array",
-					"default": [],
-					"scope": "resource"
-				},
-				"lldb.launch.preRunCommands": {
-					"description": "Commands executed *before* preRunCommands in individual launch configurations.",
-					"type": "array",
-					"default": [],
-					"scope": "resource"
-				},
-				"lldb.launch.postRunCommands": {
-					"description": "Commands executed *before* postRunCommands in individual launch configurations.",
-					"type": "array",
-					"default": [],
-					"scope": "resource"
-				},
-				"lldb.launch.exitCommands": {
-					"description": "Commands executed *after* exitCommands in individual launch configurations.",
-					"type": "array",
-					"default": [],
-					"scope": "resource"
-				},
-				"lldb.launch.env": {
-					"description": "Additional environment variables merged with 'env' individual launch configurations.",
-					"type": "object",
-					"patternProperties": {
-						".*": {
-=======
 					"lldb.launch.preRunCommands": {
 						"markdownDescription": "Commands executed *before* preRunCommands in individual launch configurations.",
 						"type": "array",
 						"items": {
->>>>>>> 54d4fbb2
 							"type": "string"
 						},
 						"default": [],
@@ -600,6 +460,12 @@
 						],
 						"default": null,
 						"scope": "window"
+					},
+	 				"lldb.overrideCargo": {
+						"markdownDescription": "Which cargo binary to use.",
+						"type": "string",
+						"default": "cargo",
+						"scope": "resource"
 					}
 				}
 			}
